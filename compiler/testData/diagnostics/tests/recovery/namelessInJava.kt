// FILE: p/Nameless.java

package p;

public class Nameless {
    void () {}
    int ;
}

// FILE: k.kt

import p.*

<<<<<<< HEAD
class K : Nameless() {
    fun<!SYNTAX!><!> () {}
=======
class K : <!INVISIBLE_MEMBER!>Nameless<!>() {
    <!FUNCTION_DECLARATION_WITH_NO_NAME!>fun ()<!> {}
>>>>>>> 48ce8d52
    val<!SYNTAX!><!> : Int = 1
}<|MERGE_RESOLUTION|>--- conflicted
+++ resolved
@@ -11,12 +11,7 @@
 
 import p.*
 
-<<<<<<< HEAD
 class K : Nameless() {
-    fun<!SYNTAX!><!> () {}
-=======
-class K : <!INVISIBLE_MEMBER!>Nameless<!>() {
     <!FUNCTION_DECLARATION_WITH_NO_NAME!>fun ()<!> {}
->>>>>>> 48ce8d52
     val<!SYNTAX!><!> : Int = 1
 }
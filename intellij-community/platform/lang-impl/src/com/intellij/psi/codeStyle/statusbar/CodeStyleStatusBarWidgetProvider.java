--- conflicted
+++ resolved
@@ -38,11 +38,7 @@
     return DumbAwareAction.create(
       ApplicationBundle.message("code.style.widget.configure.indents", langName),
       event -> {
-<<<<<<< HEAD
-        Configurable configurable = findCodeStyleConfigurableId(psiFile);
-=======
         Configurable configurable = findCodeStyleConfigurableId(psiFile.getProject(), langName);
->>>>>>> 93b17785
         if (configurable instanceof CodeStyleConfigurableWrapper) {
           ShowSettingsUtil.getInstance().editConfigurable(event.getProject(), configurable,
                                                           () -> ((CodeStyleConfigurableWrapper)configurable)
@@ -52,30 +48,13 @@
     );
   }
 
-<<<<<<< HEAD
-  @Nullable
-  public static Configurable findCodeStyleConfigurableId(@NotNull PsiFile file) {
-    final Project project = file.getProject();
-    final Language language = file.getLanguage();
-=======
   @NotNull
   private static String getLangName(@NotNull PsiFile psiFile) {
     final Language language = psiFile.getLanguage();
->>>>>>> 93b17785
     LanguageCodeStyleSettingsProvider provider = LanguageCodeStyleSettingsProvider.findUsingBaseLanguage(language);
-    CodeStyleSchemesConfigurable topConfigurable = new CodeStyleSchemesConfigurable(project);
     if (provider != null && provider.getIndentOptionsEditor() != null) {
       String name = provider.getConfigurableDisplayName();
       if (name != null) {
-<<<<<<< HEAD
-        SearchableConfigurable result = topConfigurable.findSubConfigurable(name);
-        if (result != null) {
-          return result;
-        }
-      }
-    }
-    return topConfigurable.findSubConfigurable(OtherFileTypesCodeStyleConfigurable.DISPLAY_NAME);
-=======
         return name;
       }
     }
@@ -87,6 +66,5 @@
     CodeStyleSchemesConfigurable topConfigurable = new CodeStyleSchemesConfigurable(project);
     SearchableConfigurable found = topConfigurable.findSubConfigurable(langName);
     return found != null ? found : topConfigurable.findSubConfigurable(OtherFileTypesCodeStyleConfigurable.getDisplayNameText());
->>>>>>> 93b17785
   }
 }
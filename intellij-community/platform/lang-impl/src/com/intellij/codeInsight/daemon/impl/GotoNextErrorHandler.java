--- conflicted
+++ resolved
@@ -46,16 +46,12 @@
       if (infoToGo != null) {
         navigateToError(project, editor, infoToGo, () -> {
           if (Registry.is("error.navigation.show.tooltip")) {
-<<<<<<< HEAD
-            DaemonTooltipUtil.showInfoTooltip(infoToGo, editor, editor.getCaretModel().getOffset(), 0, false, true);
-=======
             // When there are multiple warnings at the same offset, this will return the HighlightInfo
             // containing all of them, not just the first one as found by findInfo()
             HighlightInfo fullInfo = ((DaemonCodeAnalyzerImpl)DaemonCodeAnalyzer.getInstance(project))
               .findHighlightByOffset(editor.getDocument(), editor.getCaretModel().getOffset(), false);
             DaemonTooltipUtil.showInfoTooltip(fullInfo != null ? fullInfo : infoToGo,
                                               editor, editor.getCaretModel().getOffset(), 0, false, true);
->>>>>>> 93b17785
           }
         });
 
